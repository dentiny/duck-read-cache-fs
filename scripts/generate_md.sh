#!/usr/bin/env bash

set -eo pipefail

if [ $# -lt 1 ]; then
    echo "Usage: ./scripts/generate_md.sh build/release/duckdb"
    exit 1
fi

curl -s https://community-extensions.duckdb.org/downloads-last-week.json -o build/downloads-last-week.json

platform=$($1 -csv -c "PRAGMA platform" | tail -n1)
version_raw=$($1 -csv -c "PRAGMA version" | tail -n1)
version=$(echo "$version_raw-,$version_raw" | cut -d '-' -f 2 | cut -d ',' -f 2)

DOCS=build/docs

rm -rf $DOCS
mkdir -p $DOCS

EXTENSIONS_CSV=$DOCS/community_extensions.csv
echo "name,repo,ref,description" > $EXTENSIONS_CSV
for extension_file in build/extension_dir/$version/$platform/*.duckdb_extension;
do
    extension_full=$(basename -- $extension_file)
    extension="${extension_full%%.*}"
    echo "Generating docs for $extension"
    EXTENSION_SCREENSHOT=$DOCS/../screenshot/$extension.md
    EXTENSION_README=$DOCS/$extension.md
    things="extensions functions settings types"
    rm -f pre.db
    rm -f post.db
    for thing in $things; do
        $1 -unsigned pre.db -c "SET extension_directory = 'build/extensions'; CREATE OR REPLACE TABLE $thing AS FROM duckdb_$thing();"
        rm -rf temp
        $1 -unsigned post.db -c "SET extension_directory = 'build/extensions'; FORCE INSTALL $extension FROM 'build/extension_dir'; LOAD $extension; CREATE OR REPLACE TABLE $thing AS FROM duckdb_$thing();"
        rm -rf temp
    done

    mkdir -p $DOCS/$extension
    mkdir -p $DOCS/../screenshot
    
    $1 post.db -c "ATTACH 'pre.db'; CREATE OR REPLACE TABLE fun_no_overload AS SELECT function_name, function_type, split_part(description, chr(10), 1) as description, comment, example FROM (FROM (SELECT function_name, function_type, description, comment, example FROM functions ORDER BY function_name) EXCEPT (SELECT function_name, function_type, description, comment, example FROM pre.functions ORDER BY function_name)) GROUP BY ALL ORDER BY function_name;"
    $1 post.db -c "ATTACH 'pre.db'; CREATE OR REPLACE TABLE fun_with_overload AS SELECT function_name, function_type, split_part(description, chr(10), 1) as description, comment, example FROM (FROM ( SELECT count(*), function_name, function_type, description, comment, example FROM functions GROUP BY ALL ORDER BY function_name) EXCEPT (SELECT count(*), function_name, function_type, description, comment, example FROM pre.functions GROUP BY ALL ORDER BY function_name)) GROUP BY ALL ORDER BY function_name;"
    $1 $DOCS/$extension.db -c "ATTACH 'post.db'; CREATE OR REPLACE TABLE functions AS FROM post.fun_no_overload GROUP BY ALL ORDER BY function_name;"
    $1 $DOCS/$extension.db -c "ATTACH 'post.db'; CREATE OR REPLACE TABLE functions_overloads AS FROM post.fun_with_overload EXCEPT FROM post.fun_no_overload GROUP BY ALL ORDER BY function_name;"
    $1 $DOCS/$extension.db -c "ATTACH 'pre.db'; ATTACH 'post.db'; CREATE OR REPLACE TABLE new_settings AS FROM ( SELECT * EXCLUDE (value) FROM post.settings ORDER BY name) EXCEPT (SELECT * EXCLUDE (value) FROM pre.settings ORDER BY name) ORDER BY name;"
    $1 $DOCS/$extension.db -c "ATTACH 'pre.db'; ATTACH 'post.db'; CREATE OR REPLACE TABLE description AS FROM ( SELECT * EXCLUDE (install_path, loaded, installed) FROM post.extensions ORDER BY extension_name) EXCEPT (SELECT * EXCLUDE (install_path, loaded, installed) FROM pre.extensions ORDER BY extension_name) ORDER BY extension_name;"
    $1 $DOCS/$extension.db -c "ATTACH 'pre.db'; ATTACH 'post.db'; CREATE OR REPLACE TABLE types AS FROM ( SELECT type_name, type_size, logical_type, type_category, internal FROM post.types ORDER BY ALL) EXCEPT (SELECT type_name, type_size, logical_type, type_category, internal FROM pre.types ORDER BY ALL) ORDER BY type_name;"

    if [ -s "extensions/$extension/docs/function_descriptions.csv" ]; then
       cp extensions/$extension/docs/function_descriptions.csv $DOCS/functions.csv
       $1 $DOCS/$extension.db -c "CREATE TABLE tmp AS SELECT function_name, function_type, other.description as description, other.comment as comment, other.example as example FROM functions LEFT JOIN read_csv('$DOCS/functions.csv') AS other ON function_name == other.function; DROP TABLE functions; CREATE TABLE functions AS FROM tmp; DROP TABLE tmp;"
       $1 $DOCS/$extension.db -c "CREATE TABLE tmp AS SELECT function_name, function_type, other.description as description, other.comment as comment, other.example as example FROM functions_overloads LEFT JOIN read_csv('$DOCS/functions.csv') AS other ON function_name == other.function; DROP TABLE functions_overloads; CREATE TABLE functions_overloads AS FROM tmp; DROP TABLE tmp;"
       rm $DOCS/functions.csv
    elif [ -s "extension/$extension/docs/function_descriptions.csv" ]; then
       cp extension/$extension/docs/function_descriptions.csv $DOCS/functions.csv
       $1 $DOCS/$extension.db -c "CREATE TABLE tmp AS SELECT function_name, function_type, other.description as description, other.comment as comment, other.example as example FROM functions LEFT JOIN read_csv('$DOCS/functions.csv') AS other ON function_name == other.function; DROP TABLE functions; CREATE TABLE functions AS FROM tmp; DROP TABLE tmp;"
       $1 $DOCS/$extension.db -c "CREATE TABLE tmp AS SELECT function_name, function_type, other.description as description, other.comment as comment, other.example as example FROM functions_overloads LEFT JOIN read_csv('$DOCS/functions.csv') AS other ON function_name == other.function; DROP TABLE functions_overloads; CREATE TABLE functions_overloads AS FROM tmp; DROP TABLE tmp;"
       rm $DOCS/functions.csv
    fi

    $1 $DOCS/$extension.db -markdown -c "FROM new_settings;" > $DOCS/$extension/settings.md
    $1 $DOCS/$extension.db -markdown -c "FROM functions;" > $DOCS/$extension/functions.md
    $1 $DOCS/$extension.db -markdown -c "FROM functions_overloads;" > $DOCS/$extension/functions_overloads.md
    $1 $DOCS/$extension.db -markdown -c "FROM description;" > $DOCS/$extension/extension.md
    $1 $DOCS/$extension.db -markdown -c "FROM types;" > $DOCS/$extension/types.md

    rm -f pre.db
    rm -f post.db

    echo "---" > $EXTENSION_README
    echo "warning: DO NOT CHANGE THIS MANUALLY, THIS IS GENERATED BY https://github/duckdb/community-extensions repository, check README there" >> $EXTENSION_README
    echo "title: $extension" >> $EXTENSION_README
    echo "excerpt: |" >> $EXTENSION_README
    echo "  DuckDB Community Extensions" >> $EXTENSION_README
    if [ -s "extensions/$extension/description.yml" ]; then
       echo -n "  " >> $EXTENSION_README
       cat extensions/$extension/description.yml | yq -r ".extension.description" >> $EXTENSION_README
       cat extensions/$extension/description.yml | yq '.extension.name, .repo.github, .repo.ref' | xargs printf '%s,%s,%s,"' >> $EXTENSIONS_CSV
       cat extensions/$extension/description.yml | yq -r '.extension.description' | sed 's/$/"/'  >> $EXTENSIONS_CSV
       echo "" >> $EXTENSION_README
       cat extensions/$extension/description.yml >> $EXTENSION_README
       echo "" >> $EXTENSION_README
<<<<<<< HEAD

       STAR_COUNT=$(python3 scripts/get_stars.py extensions/$extension/description.yml $1)
       STAR_COUNT_PRETTY=$(echo $STAR_COUNT | python3 scripts/pretty_print.py)
       echo "extension_star_count: $STAR_COUNT" >> $EXTENSION_README
       echo "extension_star_count_pretty: $STAR_COUNT_PRETTY" >> $EXTENSION_README

       DOWNLOAD_COUNT=$(cat downloads-last-week.json | jq ".${extension}")
       DOWNLOAD_COUNT_PRETTY=$(echo $DOWNLOAD_COUNT | python3 scripts/pretty_print.py)
       echo "extension_download_count: $DOWNLOAD_COUNT" >> $EXTENSION_README
       echo "extension_download_count_pretty: $DOWNLOAD_COUNT_PRETTY" >> $EXTENSION_README
=======
       echo -n "extension_star_count: " >> $EXTENSION_README
       python3 scripts/get_stars.py extensions/$extension/description.yml $1 >> $EXTENSION_README
       echo "" >> $EXTENSION_README
       echo -n "extension_download_count: " >> $EXTENSION_README
       cat build/downloads-last-week.json | jq ".${extension}" >> $EXTENSION_README
>>>>>>> a6a3a57c
    fi
    echo "image: '/images/community_extensions/social_preview/preview_community_extension_"$extension".png'" >> $EXTENSION_README
    cat $EXTENSION_README > $EXTENSION_SCREENSHOT
    echo "layout: community_extension_sql_screenshot" >> $EXTENSION_SCREENSHOT
    echo "---" >> $EXTENSION_SCREENSHOT
    cat layout/screenshot.md >> $EXTENSION_SCREENSHOT


    echo "layout: community_extension_doc" >> $EXTENSION_README
    echo "---" >> $EXTENSION_README

    cat layout/default.md >> $EXTENSION_README

    if [ -s "$DOCS/$extension/functions.md" ]; then
       echo "### Added Functions" >> $EXTENSION_README
       echo "" >> $EXTENSION_README
       echo "<div class=\"extension_functions_table\"></div>" >> $EXTENSION_README
       echo "" >> $EXTENSION_README
       cat $DOCS/$extension/functions.md >> $EXTENSION_README
       echo "" >> $EXTENSION_README
    fi
    if [ -s "$DOCS/$extension/functions_overloads.md" ]; then
       echo "### Overloaded Functions" >> $EXTENSION_README
       echo "" >> $EXTENSION_README
       echo "<div class=\"extension_functions_table\"></div>" >> $EXTENSION_README
       echo "" >> $EXTENSION_README
       cat $DOCS/$extension/functions_overloads.md >> $EXTENSION_README
       echo "" >> $EXTENSION_README
    fi
    if [ -s "$DOCS/$extension/types.md" ]; then
       echo "### Added Types" >> $EXTENSION_README
       echo "" >> $EXTENSION_README
       echo "<div class=\"extension_types_table\"></div>" >> $EXTENSION_README
       echo "" >> $EXTENSION_README
       cat $DOCS/$extension/types.md >> $EXTENSION_README
       echo "" >> $EXTENSION_README
    fi
    if [ -s "$DOCS/$extension/settings.md" ]; then
       echo "### Added Settings" >> $EXTENSION_README
       echo "" >> $EXTENSION_README
       echo "<div class=\"extension_settings_table\"></div>" >> $EXTENSION_README
       echo "" >> $EXTENSION_README
       cat $DOCS/$extension/settings.md >> $EXTENSION_README
       echo "" >> $EXTENSION_README
    fi
    echo "" >> $EXTENSION_README
    echo "" >> $EXTENSION_README
    echo "---" >> $EXTENSION_README
    echo "" >> $EXTENSION_README

    rm -rf $DOCS/$extension
    rm -rf $DOCS/$extension.db
done

rm -f x.db
$1 $DOCS/x.db -markdown -c "SELECT '['||#1||']({% link community_extensions/extensions/'||#1||'.md %})' as Name, '[<span class=github>GitHub</span>](https://github.com/'||#2||')' as GitHub , #4 as Description FROM read_csv('build/docs/community_extensions.csv');" > $DOCS/extensions_list.md.tmp
rm -f x.db<|MERGE_RESOLUTION|>--- conflicted
+++ resolved
@@ -82,7 +82,6 @@
        echo "" >> $EXTENSION_README
        cat extensions/$extension/description.yml >> $EXTENSION_README
        echo "" >> $EXTENSION_README
-<<<<<<< HEAD
 
        STAR_COUNT=$(python3 scripts/get_stars.py extensions/$extension/description.yml $1)
        STAR_COUNT_PRETTY=$(echo $STAR_COUNT | python3 scripts/pretty_print.py)
@@ -93,13 +92,8 @@
        DOWNLOAD_COUNT_PRETTY=$(echo $DOWNLOAD_COUNT | python3 scripts/pretty_print.py)
        echo "extension_download_count: $DOWNLOAD_COUNT" >> $EXTENSION_README
        echo "extension_download_count_pretty: $DOWNLOAD_COUNT_PRETTY" >> $EXTENSION_README
-=======
-       echo -n "extension_star_count: " >> $EXTENSION_README
-       python3 scripts/get_stars.py extensions/$extension/description.yml $1 >> $EXTENSION_README
-       echo "" >> $EXTENSION_README
-       echo -n "extension_download_count: " >> $EXTENSION_README
-       cat build/downloads-last-week.json | jq ".${extension}" >> $EXTENSION_README
->>>>>>> a6a3a57c
+
+       cat build/downloads-last-week.json | jq ".$extension" >> $EXTENSION_README
     fi
     echo "image: '/images/community_extensions/social_preview/preview_community_extension_"$extension".png'" >> $EXTENSION_README
     cat $EXTENSION_README > $EXTENSION_SCREENSHOT
