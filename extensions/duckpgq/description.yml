extension:
  name: duckpgq
  description: Extension that adds support for SQL/PGQ and graph algorithms
  version: 0.0.1
  language: C++
  build: cmake
  license: MIT
  maintainers:
    - Dtenwolde

repo:
  github: cwida/duckpgq-extension
  ref: 6c06589fb8fe3293bf3b31f5d8e89177504edf5f

docs:
  hello_world: |
    CREATE TABLE Person as select * from 'https://gist.githubusercontent.com/Dtenwolde/2b02aebbed3c9638a06fda8ee0088a36/raw/8c4dc551f7344b12eaff2d1438c9da08649d00ec/person-sf0.003.csv';
    CREATE TABLE Person_knows_person as select * from 'https://gist.githubusercontent.com/Dtenwolde/81c32c9002d4059c2c3073dbca155275/raw/8b440e810a48dcaa08c07086e493ec0e2ec6b3cb/person_knows_person-sf0.003.csv';

    CREATE PROPERTY GRAPH snb
      VERTEX TABLES (
        Person
      )
    EDGE TABLES (
      Person_knows_person 	SOURCE KEY (Person1Id) REFERENCES Person (id)
                            DESTINATION KEY (Person2Id) REFERENCES Person (id)
      LABEL Knows
    );

    FROM GRAPH_TABLE (snb
      MATCH (a:Person)-[k:knows]->(b:Person)
      COLUMNS (a.id, b.id)
    )
    LIMIT 1;

    FROM local_clustering_coefficient(snb, person, knows);

    DROP PROPERTY GRAPH snb; 

<<<<<<< HEAD
  extended_description: >
    The DuckPGQ extension supports the SQL/PGQ syntax as part of the official SQL:2023 standard developed by ISO.
    
    
    It introduces visual graph pattern matching and a more concise syntax for path-finding.
    For more information, please see the [DuckPGQ documentation](https://www.notion.so/duckpgq/b8ac652667964f958bfada1c3e53f1bb?v=3b47a8d44bdf4e0c8b503bf23f1b76f2).
    

    *Disclaimer*: As this extension is part of an ongoing research project by the Database Architectures group at CWI, some features may still be under development. We appreciate your understanding and patience as we continue to improve it.
=======
  extended_description: |
   The DuckPGQ extension supports the SQL/PGQ syntax as part of the official SQL:2023 standard developed by ISO. It introduces visual graph pattern matching and a more concise syntax for path-finding.

   For more information, please see the [DuckPGQ documentation](https://www.notion.so/duckpgq/b8ac652667964f958bfada1c3e53f1bb?v=3b47a8d44bdf4e0c8b503bf23f1b76f2).

   *Disclaimer*: As this extension is part of an ongoing research project by the Database Architectures group at CWI, some features may still be under development. We appreciate your understanding and patience as we continue to improve it.
>>>>>>> 15962457
<|MERGE_RESOLUTION|>--- conflicted
+++ resolved
@@ -33,11 +33,16 @@
     )
     LIMIT 1;
 
+    FROM GRAPH_TABLE (snb 
+      MATCH p = ANY SHORTEST (a:person)-[k:knows]->{1,3}(b:Person) 
+      COLUMNS (a.id, b.id, path_length(p))
+    ) 
+    LIMIT 1;
+
     FROM local_clustering_coefficient(snb, person, knows);
 
     DROP PROPERTY GRAPH snb; 
 
-<<<<<<< HEAD
   extended_description: >
     The DuckPGQ extension supports the SQL/PGQ syntax as part of the official SQL:2023 standard developed by ISO.
     
@@ -47,11 +52,3 @@
     
 
     *Disclaimer*: As this extension is part of an ongoing research project by the Database Architectures group at CWI, some features may still be under development. We appreciate your understanding and patience as we continue to improve it.
-=======
-  extended_description: |
-   The DuckPGQ extension supports the SQL/PGQ syntax as part of the official SQL:2023 standard developed by ISO. It introduces visual graph pattern matching and a more concise syntax for path-finding.
-
-   For more information, please see the [DuckPGQ documentation](https://www.notion.so/duckpgq/b8ac652667964f958bfada1c3e53f1bb?v=3b47a8d44bdf4e0c8b503bf23f1b76f2).
-
-   *Disclaimer*: As this extension is part of an ongoing research project by the Database Architectures group at CWI, some features may still be under development. We appreciate your understanding and patience as we continue to improve it.
->>>>>>> 15962457
