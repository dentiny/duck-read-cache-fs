// Design notes on concurrent access for local cache files:
// - There could be multiple threads accessing one local cache file, some of them try to open and read, while others
// trying to delete if the file is stale;
// - To avoid data race (open the file after deletion), read threads should open the file directly, instead of check
// existence and open, which guarantees even the file get deleted due to staleness, read threads still get a snapshot.

#include "crypto.hpp"
#include "disk_cache_reader.hpp"
#include "duckdb/common/local_file_system.hpp"
#include "duckdb/common/string_util.hpp"
#include "duckdb/common/thread.hpp"
#include "duckdb/common/types/uuid.hpp"
#include "utils/include/filesystem_utils.hpp"
#include "utils/include/resize_uninitialized.hpp"
#include "utils/include/thread_pool.hpp"
#include "utils/include/thread_utils.hpp"

#include <cstdint>
#include <tuple>
#include <utility>
#include <utime.h>

namespace duckdb {

namespace {

// All read requests are split into chunks, and executed in parallel.
// A [CacheReadChunk] represents a chunked IO request and its corresponding partial IO request.
struct CacheReadChunk {
	// Requested memory address and file offset to read from for current chunk.
	char *requested_start_addr = nullptr;
	idx_t requested_start_offset = 0;
	// Block size aligned [requested_start_offset].
	idx_t aligned_start_offset = 0;

	// Number of bytes for the chunk for IO operations, apart from the last chunk it's always cache block size.
	idx_t chunk_size = 0;

	// Always allocate block size of memory for first and last chunk.
	// For middle chunks, [content] is not allocated, and bytes directly reading into [requested_start_addr] to save
	// memory allocation.
	string content;
	// Number of bytes to copy from [content] to requested memory address.
	idx_t bytes_to_copy = 0;

	// For first or last blocks, [content] is always allocated and bytes are read into [content] first then copied to
	// user-provided buffer. Otherwise (middle block), bytes are directly read into user-provided buffer to save memory
	// allocation.
	char *GetAddressToReadTo() const {
		return content.empty() ? requested_start_addr : const_cast<char *>(content.data());
	}

	// Copy from [content] to application-provided buffer.
	void CopyBufferToRequestedMemory() {
		if (!content.empty()) {
			const idx_t delta_offset = requested_start_offset - aligned_start_offset;
			std::memmove(requested_start_addr, const_cast<char *>(content.data()) + delta_offset, bytes_to_copy);
		}
	}
};

// Convert SHA256 value to hex string.
string Sha256ToHexString(const duckdb::hash_bytes &sha256) {
	static constexpr char kHexChars[] = "0123456789abcdef";
	std::string result;
	// SHA256 has 32 byte, we encode 2 chars for each byte of SHA256.
	result.reserve(64);

	for (unsigned char byte : sha256) {
		result += kHexChars[byte >> 4];  // Get high 4 bits
		result += kHexChars[byte & 0xF]; // Get low 4 bits
	}
	return result;
}

// Get local cache filename for the given [remote_file].
//
// Cache filename is formatted as `<cache-directory>/<filename-sha256>.<filename>`. So we could get all cache files
// under one directory, and get all cache files with commands like `ls`.
//
// Considering the naming format, it's worth noting it might _NOT_ work for local files, including mounted filesystems.
string GetLocalCacheFile(const string &cache_directory, const string &remote_file, idx_t start_offset,
                         idx_t bytes_to_read) {
	duckdb::hash_bytes remote_file_sha256_val;
	duckdb::sha256(remote_file.data(), remote_file.length(), remote_file_sha256_val);
	const string remote_file_sha256_str = Sha256ToHexString(remote_file_sha256_val);

	const string fname = StringUtil::GetFileName(remote_file);
	return StringUtil::Format("%s/%s-%s-%llu-%llu", cache_directory, remote_file_sha256_str, fname, start_offset,
	                          bytes_to_read);
}

// Get remote file information from the given local cache [fname].
std::tuple<std::string /*remote_filename*/, uint64_t /*start_offset*/, uint64_t /*end_offset*/>
GetRemoteFileInfo(const std::string &fname) {
	// [fname] is formatted as <hash>-<remote-fname>-<start-offset>-<block-size>
	vector<string> tokens = StringUtil::Split(fname, "-");
	D_ASSERT(tokens.size() >= 4);

	// Get tokens for remote paths.
	vector<string> remote_path_tokens;
	remote_path_tokens.reserve(tokens.size() - 3);

	for (idx_t idx = 1; idx < tokens.size() - 2; ++idx) {
		remote_path_tokens.emplace_back(std::move(tokens[idx]));
	}
	string remote_filename = StringUtil::Join(remote_path_tokens, "/");

	const string &start_offset_str = tokens[tokens.size() - 2];
	const string &block_size_str = tokens[tokens.size() - 1];
	const idx_t start_offset = StringUtil::ToUnsigned(start_offset_str);
	const idx_t block_size = StringUtil::ToUnsigned(block_size_str);

	return std::make_tuple(std::move(remote_filename), start_offset, start_offset + block_size);
}

// Used to delete on-disk cache files, which returns the file prefix for the given [remote_file].
string GetLocalCacheFilePrefix(const string &remote_file) {
	duckdb::hash_bytes remote_file_sha256_val;
	duckdb::sha256(remote_file.data(), remote_file.length(), remote_file_sha256_val);
	const string remote_file_sha256_str = Sha256ToHexString(remote_file_sha256_val);

	const string fname = StringUtil::GetFileName(remote_file);
	return StringUtil::Format("%s.%s", remote_file_sha256_str, fname);
}

// Attempt to cache [chunk] to local filesystem, if there's sufficient disk space available.
void CacheLocal(const CacheReadChunk &chunk, FileSystem &local_filesystem, const FileHandle &handle,
                const string &cache_directory, const string &local_cache_file) {
	// Skip local cache if insufficient disk space.
	// It's worth noting it's not a strict check since there could be concurrent check and write operation (RMW
	// operation), but it's acceptable since min available disk space reservation is an order of magnitude bigger than
	// cache chunk size.
	if (!CanCacheOnDisk(cache_directory)) {
		// After cache file eviction and file deletion request we cannot perform a cache dump operation immediately,
		// because on unix platform files are only deleted physically when their last reference count goes away.
		EvictStaleCacheFiles(local_filesystem, cache_directory);
		return;
	}

	// Dump to a temporary location at local filesystem.
	const auto fname = StringUtil::GetFileName(handle.GetPath());
	const auto local_temp_file = StringUtil::Format("%s%s.%s.httpfs_local_cache", cache_directory, fname,
	                                                UUID::ToString(UUID::GenerateRandomUUID()));
	{
		auto file_handle = local_filesystem.OpenFile(local_temp_file, FileOpenFlags::FILE_FLAGS_WRITE |
		                                                                  FileOpenFlags::FILE_FLAGS_FILE_CREATE_NEW);
		local_filesystem.Write(*file_handle, chunk.GetAddressToReadTo(),
		                       /*nr_bytes=*/chunk.chunk_size,
		                       /*location=*/0);
		file_handle->Sync();
	}

	// Then atomically move to the target postion to prevent data corruption due to concurrent write.
	local_filesystem.MoveFile(/*source=*/local_temp_file,
	                          /*target=*/local_cache_file);
}

} // namespace

DiskCacheReader::DiskCacheReader() : local_filesystem(LocalFileSystem::CreateLocal()) {
}

vector<DataCacheEntryInfo> DiskCacheReader::GetCacheEntriesInfo() const {
	vector<DataCacheEntryInfo> cache_entries_info;
	local_filesystem->ListFiles(
	    *g_on_disk_cache_directory, [&cache_entries_info](const std::string &fname, bool /*unused*/) {
		    auto remote_file_info = GetRemoteFileInfo(fname);
		    cache_entries_info.emplace_back(DataCacheEntryInfo {
		        .cache_filepath = StringUtil::Format("%s/%s", *g_on_disk_cache_directory, fname),
		        .remote_filename = std::get<0>(remote_file_info),
		        .start_offset = std::get<1>(remote_file_info),
		        .end_offset = std::get<2>(remote_file_info),
		        .cache_type = "on-disk",
		    });
	    });
	return cache_entries_info;
}

void DiskCacheReader::ReadAndCache(FileHandle &handle, char *buffer, idx_t requested_start_offset,
                                   idx_t requested_bytes_to_read, idx_t file_size) {
	const idx_t block_size = g_cache_block_size;
	const idx_t aligned_start_offset = requested_start_offset / block_size * block_size;
	const idx_t aligned_last_chunk_offset =
	    (requested_start_offset + requested_bytes_to_read) / block_size * block_size;
	const idx_t subrequest_count = (aligned_last_chunk_offset - aligned_start_offset) / block_size + 1;

	// Indicate the meory address to copy to for each IO operation
	char *addr_to_write = buffer;
	// Used to calculate bytes to copy for last chunk.
	idx_t already_read_bytes = 0;
	// Threads to parallelly perform IO.
	ThreadPool io_threads(GetThreadCountForSubrequests(subrequest_count));

	// To improve IO performance, we split requested bytes (after alignment) into multiple chunks and fetch them in
	// parallel.
	for (idx_t io_start_offset = aligned_start_offset; io_start_offset <= aligned_last_chunk_offset;
	     io_start_offset += block_size) {
		CacheReadChunk cache_read_chunk;
		cache_read_chunk.requested_start_addr = addr_to_write;
		cache_read_chunk.aligned_start_offset = io_start_offset;
		cache_read_chunk.requested_start_offset = requested_start_offset;

		// Implementation-wise, middle chunks are easy to handle -- read in [block_size], and copy the whole chunk to
		// the requested memory address; but the first and last chunk require special handling. For first chunk,
		// requested start offset might not be aligned with block size; for the last chunk, we might not need to copy
		// the whole [block_size] of memory.
		//
		// Case-1: If there's only one chunk, which serves as both the first chunk and the last one.
		if (io_start_offset == aligned_start_offset && io_start_offset == aligned_last_chunk_offset) {
			cache_read_chunk.chunk_size = MinValue<idx_t>(block_size, file_size - io_start_offset);
			cache_read_chunk.content = CreateResizeUninitializedString(cache_read_chunk.chunk_size);
			cache_read_chunk.bytes_to_copy = requested_bytes_to_read;
		}
		// Case-2: First chunk.
		else if (io_start_offset == aligned_start_offset) {
			const idx_t delta_offset = requested_start_offset - aligned_start_offset;
			addr_to_write += block_size - delta_offset;
			already_read_bytes += block_size - delta_offset;

			cache_read_chunk.chunk_size = block_size;
			cache_read_chunk.content = CreateResizeUninitializedString(block_size);
			cache_read_chunk.bytes_to_copy = block_size - delta_offset;
		}
		// Case-3: Last chunk.
		else if (io_start_offset == aligned_last_chunk_offset) {
			cache_read_chunk.chunk_size = MinValue<idx_t>(block_size, file_size - io_start_offset);
			cache_read_chunk.content = CreateResizeUninitializedString(cache_read_chunk.chunk_size);
			cache_read_chunk.bytes_to_copy = requested_bytes_to_read - already_read_bytes;
		}
		// Case-4: Middle chunks.
		else {
			addr_to_write += block_size;
			already_read_bytes += block_size;

			cache_read_chunk.bytes_to_copy = block_size;
			cache_read_chunk.chunk_size = block_size;
		}

		// Update read offset for next chunk read.
		requested_start_offset = io_start_offset + block_size;

		// Perform read operation in parallel.
		io_threads.Push([this, &handle, block_size, cache_read_chunk = std::move(cache_read_chunk)]() mutable {
			SetThreadName("RdCachRdThd");

			// Check local cache first, see if we could do a cached read.
			const auto local_cache_file =
			    GetLocalCacheFile(*g_on_disk_cache_directory, handle.GetPath(), cache_read_chunk.aligned_start_offset,
			                      cache_read_chunk.chunk_size);

			// Attempt to open the file directly, so a successfully opened file handle won't be deleted by cleanup
			// thread and lead to data race.
			auto file_handle = local_filesystem->OpenFile(
			    local_cache_file, FileOpenFlags::FILE_FLAGS_READ | FileOpenFlags::FILE_FLAGS_NULL_IF_NOT_EXISTS);
			if (file_handle != nullptr) {
				profile_collector->RecordCacheAccess(BaseProfileCollector::CacheEntity::kData,
				                                     BaseProfileCollector::CacheAccess::kCacheHit);
				void *addr = !cache_read_chunk.content.empty() ? const_cast<char *>(cache_read_chunk.content.data())
				                                               : cache_read_chunk.requested_start_addr;
				local_filesystem->Read(*file_handle, addr, cache_read_chunk.chunk_size, /*location=*/0);
				cache_read_chunk.CopyBufferToRequestedMemory();

				// Update access and modification timestamp for the cache file, so it won't get evicted.
				const int ret_code = utime(local_cache_file.data(), /*times=*/nullptr);
				// It's possible the cache file has been requested to delete by eviction thread, so `ENOENT` is a
				// tolarable error.
				if (ret_code != 0 && errno != ENOENT) {
					throw IOException("Fails to update %s's access and modification timestamp because %s",
					                  local_cache_file, strerror(errno));
				}
				return;
			}

			// We suffer a cache loss, fallback to remote access then local filesystem write.
			profile_collector->RecordCacheAccess(BaseProfileCollector::CacheEntity::kData,
			                                     BaseProfileCollector::CacheAccess::kCacheMiss);
			auto &disk_cache_handle = handle.Cast<CacheFileSystemHandle>();
			auto *internal_filesystem = disk_cache_handle.GetInternalFileSystem();
<<<<<<< HEAD
			const string oper_id = profile_collector->GetOperId();
			profile_collector->RecordOperationStart(oper_id);
			internal_filesystem->Read(*disk_cache_handle.internal_file_handle, cache_read_chunk.GetAddressToReadTo(),
			                          cache_read_chunk.chunk_size, cache_read_chunk.aligned_start_offset);
			profile_collector->RecordOperationEnd(oper_id);
=======

			const string oper_id = profile_collector->GenerateOperId();
			profile_collector->RecordOperationStart(BaseProfileCollector::IoOperation::kRead, oper_id);
			internal_filesystem->Read(*disk_cache_handle.internal_file_handle,
			                          const_cast<char *>(cache_read_chunk.content.data()),
			                          cache_read_chunk.content.length(), cache_read_chunk.aligned_start_offset);
			profile_collector->RecordOperationEnd(BaseProfileCollector::IoOperation::kRead, oper_id);
>>>>>>> 3b45d9ec

			// Copy to destination buffer, if bytes are read into [content] buffer rather than user-provided buffer.
			cache_read_chunk.CopyBufferToRequestedMemory();

			// Attempt to cache file locally.
			CacheLocal(cache_read_chunk, *local_filesystem, handle, *g_on_disk_cache_directory, local_cache_file);
		});
	}
	io_threads.Wait();
}

void DiskCacheReader::ClearCache() {
	local_filesystem->RemoveDirectory(*g_on_disk_cache_directory);
	// Create an empty directory, otherwise later read access errors.
	local_filesystem->CreateDirectory(*g_on_disk_cache_directory);
}

void DiskCacheReader::ClearCache(const string &fname) {
	const string cache_file_prefix = GetLocalCacheFilePrefix(fname);
	local_filesystem->ListFiles(*g_on_disk_cache_directory, [&](const string &cur_file, bool /*unused*/) {
		if (StringUtil::StartsWith(cur_file, cache_file_prefix)) {
			const string filepath = StringUtil::Format("%s/%s", *g_on_disk_cache_directory, cur_file);
			local_filesystem->RemoveFile(filepath);
		}
	});
}

} // namespace duckdb<|MERGE_RESOLUTION|>--- conflicted
+++ resolved
@@ -277,21 +277,12 @@
 			                                     BaseProfileCollector::CacheAccess::kCacheMiss);
 			auto &disk_cache_handle = handle.Cast<CacheFileSystemHandle>();
 			auto *internal_filesystem = disk_cache_handle.GetInternalFileSystem();
-<<<<<<< HEAD
-			const string oper_id = profile_collector->GetOperId();
-			profile_collector->RecordOperationStart(oper_id);
+
+			const string oper_id = profile_collector->GenerateOperId();
+			profile_collector->RecordOperationStart(BaseProfileCollector::IoOperation::kRead, oper_id);
 			internal_filesystem->Read(*disk_cache_handle.internal_file_handle, cache_read_chunk.GetAddressToReadTo(),
 			                          cache_read_chunk.chunk_size, cache_read_chunk.aligned_start_offset);
-			profile_collector->RecordOperationEnd(oper_id);
-=======
-
-			const string oper_id = profile_collector->GenerateOperId();
-			profile_collector->RecordOperationStart(BaseProfileCollector::IoOperation::kRead, oper_id);
-			internal_filesystem->Read(*disk_cache_handle.internal_file_handle,
-			                          const_cast<char *>(cache_read_chunk.content.data()),
-			                          cache_read_chunk.content.length(), cache_read_chunk.aligned_start_offset);
 			profile_collector->RecordOperationEnd(BaseProfileCollector::IoOperation::kRead, oper_id);
->>>>>>> 3b45d9ec
 
 			// Copy to destination buffer, if bytes are read into [content] buffer rather than user-provided buffer.
 			cache_read_chunk.CopyBufferToRequestedMemory();
